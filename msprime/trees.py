--- conflicted
+++ resolved
@@ -540,12 +540,8 @@
         random_seed=random_seed)
     sim.run()
     tree_sequence = sim.get_tree_sequence()
-<<<<<<< HEAD
     if mutation_rate is not None:
         scaled_mutation_rate = 4 * Ne * mutation_rate
-        tree_sequence.generate_mutations(scaled_mutation_rate, random_seed)
-=======
-    if scaled_mutation_rate is not None:
         # Due to some deeply weird problem here, if we use the same random
         # seed to generate the mutations as the tree sequence we get some
         # departures from the coalescent expectations. So, as a workaround,
@@ -554,7 +550,6 @@
         if random_seed is not None:
             seed = random_seed + 1
         tree_sequence.generate_mutations(scaled_mutation_rate, seed)
->>>>>>> b3848f2c
     return tree_sequence
 
 
